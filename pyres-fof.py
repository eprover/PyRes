#!/usr/bin/env python3
# ----------------------------------
#
# Module pyres-fof.py

"""
Usage: pyres-fof.py [options] <problem_file>

This is a straightforward implementation of a simple resolution-based
prover for full first-order logic. The problem file should be in
TPTP-3 CNF/FOF syntax. Unsupported features include double quoted
strings/distinct objects. Equality is parsed, and will by default be
dealt with by adding equality axioms for all function- and predicate
symbols.

Options:

 -h
--help
  Print this help.

 -s
--silent
  Supress output of processed given clauses.

 -p
--proof
  Construct and print an explicit proof object (or the derivation of
  the saturated clause set if no proof can be found).

 -i
--index
  Use indexing to speed up some operations.

 -t
--delete-tautologies
  Discard the given clause if it is a tautology.

 -f
--forward-subsumption
  Discard the given clause if it is subsumed by a processed clause.

 -b
--backward-subsumption
  Discard processed clauses if they are subsumed by the given clause.

 -H <heuristic>
--given-clause-heuristic=<heuristic>
  Use the specified heuristic for given-clause selection.

 -n
--neg-lit-selection
  Use the specified negative literal selection function.

 -O <strategy>
--sos=<strategy>
  Apply the selected Set-Of-Support strategy.

 -R <ratio>
--sos-ratio=<ratio>
  Number of clauses that are processed with SOS before one clause is processed without
  sos

 -S
--suppress-eq-axioms
  Do not add equality axioms. This makes the prover incomplete for
  equality problems.

 -o
--ordered-resolution
  Use ordered Resolution KBO

A reasonable command line to run the prover would be:

  ./pyres-fof.py -tifb -HPickGiven5 -nlargest EXAMPLES/PUZ001+1.p

Copyright 2011-2019 Stephan Schulz, schulz@eprover.org

This program is free software; you can redistribute it and/or modify
it under the terms of the GNU General Public License as published by
the Free Software Foundation; either version 2 of the License, or
(at your option) any later version.

This program is distributed in the hope that it will be useful,
but WITHOUT ANY WARRANTY; without even the implied warranty of
MERCHANTABILITY or FITNESS FOR A PARTICULAR PURPOSE.  See the
GNU General Public License for more details.

You should have received a copy of the GNU General Public License
along with this program ; if not, write to the Free Software
Foundation, Inc., 59 Temple Place, Suite 330, Boston,
MA  02111-1307 USA

The original copyright holder can be contacted as

Stephan Schulz
Auf der Altenburg 7
70376 Stuttgart
Germany
Email: schulz@eprover.org

"""

import sys
from resource import RLIMIT_STACK, setrlimit, getrlimit
import getopt
from signal import signal, SIGXCPU
from resource import getrusage, RUSAGE_SELF

from setofsupport import GivenSOSStrategies
from version import version
from lexer import Token, Lexer
from derivations import enableDerivationOutput, disableDerivationOutput, Derivable, flatDerivation
from clausesets import ClauseSet
from clauses import firstLit, varSizeLit, eqResVarSizeLit
from fofspec import FOFSpec
from heuristics import GivenClauseHeuristics
from saturation import SearchParams, ProofState
from litselection import LiteralSelectors

suppressEqAxioms = False
silent = False
indexed = False
proofObject = False


def processOptions(opts):
    """
    Process the options given
    """
    global silent, indexed, suppressEqAxioms, proofObject

    params = SearchParams()
    for opt, optarg in opts:
        if opt == "-h" or opt == "--help":
            print("pyres-fof.py " + version)
            print(__doc__)
            sys.exit()
        elif opt == "-s" or opt == "--silent":
            silent = True
        elif opt == "-V" or opt == "--version":
            print("# Version: ", version)
        elif opt == "-p" or opt == "--proof":
            proofObject = True
        elif opt == "-i" or opt == "--index":
            indexed = True
        elif opt == "-t" or opt == "--delete-tautologies":
            params.delete_tautologies = True
        elif opt == "-f" or opt == "--forward-subsumption":
            params.forward_subsumption = True
        elif opt == "-b" or opt == "--backward-subsumption":
            params.backward_subsumption = True
        elif opt == "-H" or opt == "--given-clause-heuristic":
            try:
                params.heuristics = GivenClauseHeuristics[optarg]
            except KeyError:
                print("Unknown clause evaluation function", optarg)
                print("Supported:", GivenClauseHeuristics.keys())
                sys.exit(1)
        elif opt == "-n" or opt == "--neg-lit-selection":
            try:
                params.literal_selection = LiteralSelectors[optarg]
            except KeyError:
                print("Unknown literal selection function", optarg)
                print("Supported:", LiteralSelectors.keys())
                sys.exit(1)
<<<<<<< HEAD
        elif opt == "-S" or opt == "--suppress-eq-axioms":
=======
        elif opt=="-O" or opt == "--sos":
            try:
                # store ratio of old sos object
                # important if -ratio option is called before -set-of-support
                ratio = params.sos_strategy.ratio

                # extract the selected sos class from the dictionary 'GivenSOSStrategies'
                # and call its constructor with ()
                sos_strategy = GivenSOSStrategies[optarg]()
                params.sos_strategy = sos_strategy

                # restore ratio value in new sos_strategy
                params.sos_strategy.ratio = ratio
            except KeyError:
                print("Unknown set-of-support strategy", optarg)
                sys.exit(1)
        elif opt == "-R" or opt == "--sos-ratio":
            optarg = int(optarg)
            if optarg >= 0:
                params.sos_strategy.ratio = optarg
            else:
                print("Illegal value for ratio-sos (only integers >= 0 are allowed)")
                sys.exit(1)
        elif opt=="-S" or opt=="--suppress-eq-axioms":
>>>>>>> f778acf2
            suppressEqAxioms = True
        elif opt == "-o" or opt == "--ordered-resolution":
            try:
                params.ordered_resolution = int(optarg)
                if params.ordered_resolution == 0:
                    params.ordered_resolution += 1
            except ValueError:
                print("Unknown ordered resolution option", optarg)
                print("Supported: Type int ")
                sys.exit(1)
    return params


def timeoutHandler(sign, frame):
    """
    This will be called if the process receives a SIGXCPU error. In
    that case, we print an informative message before terminating. We
    expect this signal from the benchmark environment (typically
    StarExec).
    """
    print("# Failure: Resource limit exceeded (time)")
    print("# SZS status ResourceOut")
    sys.exit(0)


if __name__ == '__main__':
    # We try to increase stack space, since we use a lot of
    # recursion. This works differentially well on different OSes, so
    # it is a bit more complex than I would hope for.
    try:
        soft, hard = getrlimit(RLIMIT_STACK)
        soft = 10 * soft
        if hard > 0 and soft > hard:
            soft = hard
        setrlimit(RLIMIT_STACK, (soft, hard))
    except ValueError:
        # For reasons nobody understands, this seems to fail on
        # OS-X. In that case, we just do our best...
        pass

    signal(SIGXCPU, timeoutHandler)
    sys.setrecursionlimit(10000)

    try:
        opts, args = getopt.gnu_getopt(sys.argv[1:],
<<<<<<< HEAD
                                       "hsVpitfbH:n:o:S",
=======
                                       "hsVpitfbH:n:O:R:S",
>>>>>>> f778acf2
                                       ["help",
                                        "silent",
                                        "version",
                                        "proof",
                                        "index",
                                        "delete-tautologies",
                                        "forward-subsumption",
                                        "backward-subsumption"
                                        "given-clause-heuristic=",
<<<<<<< HEAD
                                        "neg-lit-selection="
                                        "ordered-resolution=",
                                        "supress-eq-axioms"
                                        ])
=======
                                        "neg-lit-selection=",
                                        "sos=",
                                        "sos-ratio=",
                                        "supress-eq-axioms"])
>>>>>>> f778acf2
    except getopt.GetoptError as err:
        print(sys.argv[0], ":", err)
        sys.exit(1)

    params = processOptions(opts)

    problem = FOFSpec()
    for file in args:
        problem.parse(file)

    if not suppressEqAxioms:
        problem.addEqAxioms()
    cnf = problem.clausify()

    state = ProofState(params, cnf, silent, indexed)
    res = state.saturate()

    if res != None:
        if problem.isFof and problem.hasConj:
            print("# SZS status Theorem")
        else:
            print("# SZS status Unsatisfiable")
        if proofObject:
            proof = res.orderedDerivation()
            enableDerivationOutput()
            print("# SZS output start CNFRefutation")
            for s in proof:
                print(s)
            print("# SZS output end CNFRefutation")
            disableDerivationOutput()
    else:
        if problem.isFof and problem.hasConj:
            print("# SZS status CounterSatisfiable")
        else:
            print("# SZS status Satisfiable")
        if proofObject:
            dummy = Derivable("dummy",
                              flatDerivation("pseudoreference",
                                             state.processed.clauses))
            sat = dummy.orderedDerivation()
            enableDerivationOutput()
            print("# SZS output start Saturation")
            for s in sat[:-1]:
                print(s)
            print("# SZS output end Saturation")
            disableDerivationOutput()
    print(state.statisticsStr())

    # We use the resources interface to get and print the CPU time
    resources = getrusage(RUSAGE_SELF)
    print("# -------- CPU Time ---------")
    print("# User time          : %.3f s" % (resources.ru_utime,))
    print("# System time        : %.3f s" % (resources.ru_stime,))
    print("# Total time         : %.3f s" % (resources.ru_utime +
                                             resources.ru_stime,))<|MERGE_RESOLUTION|>--- conflicted
+++ resolved
@@ -164,10 +164,7 @@
                 print("Unknown literal selection function", optarg)
                 print("Supported:", LiteralSelectors.keys())
                 sys.exit(1)
-<<<<<<< HEAD
-        elif opt == "-S" or opt == "--suppress-eq-axioms":
-=======
-        elif opt=="-O" or opt == "--sos":
+        elif opt== "-O" or opt == "--sos":
             try:
                 # store ratio of old sos object
                 # important if -ratio option is called before -set-of-support
@@ -190,8 +187,8 @@
             else:
                 print("Illegal value for ratio-sos (only integers >= 0 are allowed)")
                 sys.exit(1)
-        elif opt=="-S" or opt=="--suppress-eq-axioms":
->>>>>>> f778acf2
+        elif opt== "-S" or opt=="--suppress-eq-axioms":
+
             suppressEqAxioms = True
         elif opt == "-o" or opt == "--ordered-resolution":
             try:
@@ -237,11 +234,7 @@
 
     try:
         opts, args = getopt.gnu_getopt(sys.argv[1:],
-<<<<<<< HEAD
-                                       "hsVpitfbH:n:o:S",
-=======
-                                       "hsVpitfbH:n:O:R:S",
->>>>>>> f778acf2
+                                       "hsVpitfbH:n:O:R:o:S",
                                        ["help",
                                         "silent",
                                         "version",
@@ -251,17 +244,12 @@
                                         "forward-subsumption",
                                         "backward-subsumption"
                                         "given-clause-heuristic=",
-<<<<<<< HEAD
-                                        "neg-lit-selection="
-                                        "ordered-resolution=",
-                                        "supress-eq-axioms"
-                                        ])
-=======
                                         "neg-lit-selection=",
                                         "sos=",
                                         "sos-ratio=",
+                                        "ordered-resolution=",
                                         "supress-eq-axioms"])
->>>>>>> f778acf2
+
     except getopt.GetoptError as err:
         print(sys.argv[0], ":", err)
         sys.exit(1)
